--- conflicted
+++ resolved
@@ -1,27 +1,12 @@
 from .urls import get_urls
 from .metadata import (
     get_metadata,
-<<<<<<< HEAD
-    get_metadata_field,
-    get_cross_section,
-    get_k_factor,
-    get_description,
     set_release,
-=======
->>>>>>> 48b8a921
 )
 
 # List of public functions available when importing the package
 __all__ = [
     "get_urls",
-<<<<<<< HEAD
-    "get_metadata",
-    "get_metadata_field",
-    "get_cross_section",
-    "get_k_factor",
-    "get_description",
-    "set_release",
-=======
     "get_metadata"
->>>>>>> 48b8a921
+    "set_release"
 ]